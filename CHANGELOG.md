--- conflicted
+++ resolved
@@ -1,4 +1,3 @@
-<<<<<<< HEAD
 ## 0.2.0b1 (2025-03-26)
 
 ### Feat
@@ -10,7 +9,7 @@
 ### Feat
 
 - **SimpleGenericRoot**: a rootmodel for dictionaries that provides most methods that the root dictionary would provide
-=======
+
 ## 0.1.1b6 (2025-07-02)
 
 ### Feat
@@ -21,7 +20,6 @@
 ### Fix
 
 - **typing**: better overall typing
->>>>>>> f0b84f0a
 
 ## 0.1.1b5 (2025-02-19)
 
