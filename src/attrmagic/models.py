"""Defines models for attribute-based searching and filtering using Pydantic BaseModel.

Classes:
    ClassBase: A base Pydantic class that adds the ability to get attributes by path.
    SearchBase: A generic root model for searching and filtering lists of ClassBase objects.
"""

from collections.abc import Hashable, Iterable, Iterator
from functools import cached_property
from typing import (
    TYPE_CHECKING,
    Any,
    Generic,
    Literal,
    Self,
    SupportsIndex,
    TypeVar,
    overload,
)

from pydantic import BaseModel, RootModel

from .core import AttrPath, QueryPath, getattr_path
from .operators import Operators
from .sentinels import MISSING, Missing
from .utils import override

if TYPE_CHECKING:
    from _collections_abc import dict_items, dict_keys, dict_values


class ClassBase(BaseModel):
    """Base pydantic class that adds the ability to get attributes by path."""

    def getattr_path(self, attr_path, *, separator="__", default=MISSING) -> Any:
        """Get an attribute path, as defined by a string separated by '__'.

        Example:
        ```
        >>> foo = Foo(a=Bar(b=Baz(c=42)))
        >>> foo.getattr_path('a__b__c')
        42
        ```

        Args:
            attr_path: The path to the attribute.
            separator: The separator to use.
            default: The default value to return if the attribute is not found.

        Returns:
            The attribute at the given path.

        Raises:
            AttributeError: If the attribute does not exist, including any intermediate attributes.
        """
        return getattr_path(
            obj=self, path=attr_path, separator=separator, default=default
        )


SimpleBase = TypeVar("SimpleBase")


class SimpleBaseGenericList(list[SimpleBase], Generic[SimpleBase]): ...  # noqa: D101


class SimpleBaseGenericDict(dict[str, SimpleBase], Generic[SimpleBase]): ...  # noqa: D101


SimpleBaseGeneric = TypeVar(
    "SimpleBaseGeneric",
    SimpleBaseGenericList,
    SimpleBaseGenericDict,
)


class Filter(BaseModel, Generic[SimpleBase]):
    """A filter that can be applied to a list of objects."""

    path: QueryPath
    value: Any

    @cached_property
    def attr_path(self) -> AttrPath:
        """Get the attribute path."""
        return self.path.attr_path

    @cached_property
    def operator(self) -> Operators:
        """Get the operator."""
        return self.path.operator

    @classmethod
    def from_kwarg(cls, **kwargs) -> list[Self]:
        """Create a filter from a kwarg."""

        def qp(path: str) -> QueryPath:
            return QueryPath.from_string(path)

        return [cls(path=qp(path), value=value) for path, value in kwargs.items()]

    def evaluate(self, item: SimpleBase) -> bool:
        """Evaluate the filter against an item."""
        value = getattr_path(item, self.attr_path)
        return self.operator.evaluate(value, self.value)


SearchRoot = TypeVar("SearchRoot", bound=ClassBase)
_T = TypeVar("_T")

_DefaultT = TypeVar("_DefaultT")


class SimpleListRoot(RootModel[list[SimpleBase]], Generic[SimpleBase]):  # noqa: D101
    def __iter__(self):  # noqa: D105
        return iter(self.root)

    @overload
    def __getitem__(self, item: SupportsIndex, /) -> SimpleBase: ...
    @overload
    def __getitem__(self, item: slice, /) -> list[SimpleBase]: ...
    def __getitem__(self, item):  # noqa: D105
        return self.root[item]

    @overload
    def __setitem__(self, key: SupportsIndex, value: _T) -> None: ...
    @overload
    def __setitem__(self, key: slice, value: Iterable[_T]) -> None: ...
    def __setitem__(self, key, value):  # noqa: D105
        self.root[key] = value

    def _get_filters(self, **kwargs) -> list[Filter[SimpleBase]]:
        return Filter.from_kwarg(**kwargs)

    def _filter_list(self, filters: Iterable[Filter[SimpleBase]]) -> Self:
        assert isinstance(self.root, list), "_filter_list requires that root is a list"
        for filter in filters:
            self.root = [item for item in self.root if filter.evaluate(item)]
        return self

    def filter(self, **kwargs) -> Self:
        """Find items that match the kwargs.

        Example:
        ```
        >>> search = SimpleRoot[list[Foo]](root=[Foo(a=1), Foo(a=2), Foo(a=3)])
        >>> search.filter(a__gt=1)
        SearchRoot([Foo(a=2), Foo(a=3)])
        >>> search = SimpleRoot[list[int]](root=[1, 2, 3])
        >>> search.filter(gt=1)
        SimpleRoot([2, 3])
        ```

        Args:
            kwargs: The attributes to filter by.
        """
        filters = self._get_filters(**kwargs)
        assert isinstance(self.root, list), "root must be a list"
        return self._filter_list(filters)

    @overload
    def get(
        self, *, default: SimpleBase | Missing = MISSING, **kwargs: Any
    ) -> SimpleBase: ...
    @overload
    def get(self, *, default: Literal[None], **kwargs: Any) -> SimpleBase | None: ...
    @overload
    def get(
        self, *, default: SimpleBase | Missing | None, **kwargs: Any
    ) -> SimpleBase | None: ...
    def get(
        self,
        *,
        default=MISSING,
        **kwargs,
    ):
        """Return the item that matches the kwargs or the default value.

        Raises:
            ValueError: If 0 or more than 1 items are returned.
        """
        items_list = self.model_copy().filter(**kwargs)

        if (list_len := len(items_list)) != 1:
            if default is MISSING:
                match list_len:
                    case 0:
                        msg = "get() returned no items"
                    case _:
                        msg = "get() returned more than one item"
                raise ValueError(msg)
            return default

        return items_list[0]

    def append(self, item: SimpleBase):
        """Append an item to the end of class."""
        self.root.append(item)

    def __add__(self, other: "SimpleListRoot | Iterable[SimpleBase]") -> Self:  # noqa: D105
        match other:
            case SimpleListRoot():
                self.root += other.root
            case Iterable():
                self.root += list(other)
            case _:
                raise NotImplementedError

        return self

    @override
    def __len__(self):  # noqa: D105
        return len(self.root)

    @override
    def __repr__(self):  # noqa: D105
        return f"{self.__class__.__name__}({self.root})"


<<<<<<< HEAD
SimpleRoot = SimpleListRoot

DictKeyT = TypeVar("DictKeyT")


class SimpleGenericRoot(
    RootModel[dict[DictKeyT, SimpleBase]], Generic[DictKeyT, SimpleBase]
):
    """A root model for dictionaries providing dict-like methods."""

    @override
    def __len__(self):  # noqa: D105
        return len(self.root)

    @override
    def __repr__(self):  # noqa: D105
        return f"{self.__class__.__name__}({self.root})"

    def keys(self) -> "dict_keys[DictKeyT, SimpleBase]":
        """Return the keys of the root."""
        return self.root.keys()

    def values(self) -> "dict_values[DictKeyT, SimpleBase]":
        """Return the values of the root."""
        return self.root.values()

    def items(self) -> "dict_items[DictKeyT, SimpleBase]":
        """Return the items of the root."""
        return self.root.items()

    @overload
    def get(self, key: DictKeyT, /) -> SimpleBase | None:
        return self.root.get(key)

    @overload
    def get(self, key: DictKeyT, default: SimpleBase) -> SimpleBase: ...
    @overload
    def get(self, key: DictKeyT, default: _DefaultT) -> SimpleBase | _DefaultT: ...
    def get(self, key, default=None) -> SimpleBase | _DefaultT:
        """Return the value for the key or the default value."""
        return self.root.get(key, default)

    @overload
    def pop(self, key: DictKeyT, /) -> SimpleBase: ...
    @overload
    def pop(self, key: DictKeyT, default: SimpleBase) -> SimpleBase: ...
    @overload
    def pop(self, key: DictKeyT, default: _DefaultT) -> SimpleBase | _DefaultT: ...
    def pop(self, key, default=None) -> SimpleBase | _DefaultT:
        """Remove the key and return its value."""
        return self.root.pop(key, default)

    def __getitem__(self, key: DictKeyT, /) -> SimpleBase:
        """Return the value for the key."""
        return self.root[key]

    def __setitem__(self, key: DictKeyT, value: SimpleBase) -> None:
        """Set the value for the key."""
        self.root[key] = value

    def __delitem__(self, key: DictKeyT, /) -> None:
        """Delete the key."""
        del self.root[key]

    def update(
        self,
        other: "dict[DictKeyT, SimpleBase] | SimpleGenericRoot[DictKeyT, SimpleBase]",
        /,
        **kwargs,
    ):
        """Update the root with another dictionary."""
        if isinstance(other, SimpleGenericRoot):
            other = other.root
        self.root.update(other, **kwargs)


class SearchBase(SimpleListRoot[SearchRoot], Generic[SearchRoot]):
=======
_R = TypeVar("_R", bound=Hashable)
_KT = TypeVar("_KT")
_VT = TypeVar("_VT")


class SimpleDict(RootModel[dict[_KT, _VT]], Generic[_KT, _VT]):
    """An implementation of Pydantic's BaseModel for dictionaries.

    Adds (most) methods from the built-in dict class.
    """

    def __len__(self) -> int:
        """Return the number of items in the dictionary."""
        return len(self.root)

    def keys(self):
        """Return a new view of the dictionary's keys."""
        return self.root.keys()

    def values(self):
        """Return a new view of the dictionary's values."""
        return self.root.values()

    def items(self):
        """Return a new view of the dictionary's items (key, value)."""
        return self.root.items()

    @overload  # type: ignore[override]
    def get(self, key: _KT, /) -> _VT | None: ...
    @overload
    def get(self, key: _KT, default: _VT, /) -> _VT: ...
    @overload
    def get(self, key: _KT, default: _T, /) -> _VT | _T: ...
    def get(
        self, key: _KT, default: _T | _VT | Missing = MISSING, /
    ) -> _VT | _T | None:
        """Return the value for key if key is in the dictionary, else default.

        Args:
            key: The key to get.
            default: The default value to return if the key is not found.
        """
        normal_default = default if default is not MISSING else None

        return self.root.get(key, normal_default)

    @overload
    def pop(self, key: _KT, /) -> _VT: ...
    @overload
    def pop(self, key: _KT, default: _VT, /) -> _VT: ...
    @overload
    def pop(self, key: _KT, default: _T, /) -> _VT | _T: ...
    def pop(self, key: _KT, default: _T | _VT | Missing = MISSING, /) -> _VT | _T:
        """Remove specified key and return the corresponding value.

        Args:
            key: The key to remove.
            default: The default value to return if the key is not found.
        """
        if default is MISSING:
            return self.root.pop(key)
        return self.root.pop(key, default)

    def __getitem__(self, key: _KT) -> _VT:
        """Return the value for key."""
        return self.root[key]

    def __setitem__(self, key: _KT, value: _VT) -> None:
        """Set the value for key."""
        self.root[key] = value

    def __delitem__(self, key: _KT) -> None:
        """Delete self[key]."""
        del self.root[key]

    def __eq__(self, value: object, /) -> bool:
        """Return self==value."""
        return self.root == value

    def __reversed__(self) -> Iterator[_KT]:
        """Return a reverse iterator over the keys of the dictionary."""
        return reversed(self.root)


class SimpleDictStr(RootModel[dict[str, _VT]], Generic[_VT]):  # noqa: D101
    pass


class SearchBase(SimpleRoot[SearchRoot], Generic[SearchRoot]):
>>>>>>> e94e653b
    """A generic root model for searching and filtering lists of ClassBase objects.

    Example:
    ```
    >>> class Foo(ClassBase):
    ...     a: int
    ...
    >>> search = SearchBase([Foo(a=1), Foo(a=2), Foo(a=3)])
    >>> search.filter(a__gt=1)
    SearchBase([Foo(a=2), Foo(a=3)])
    ```
    """

    def _compare(self, item: SearchRoot, lhs: str, rhs: Any, operator: Operators):
        value = item.getattr_path(attr_path=lhs)
        return operator.evaluate(value, rhs)

    def _split_kwarg(self, **kwargs) -> tuple[str, Any]:
        """Return tuple of lhs and rhs."""
        assert len(kwargs) <= 1, "only one kwarg is allowed beyond default"

        return next(iter(kwargs.items()))

    def _get_compare_tuple(self, **kwargs):
        """Return tuple of lhs, rhs, and operator."""
        lhs, rhs = self._split_kwarg(**kwargs)
        query_path = QueryPath.from_string(lhs)
        lhs, operator = query_path.attr_path, query_path.operator

        return lhs, rhs, operator

    def exclude(self, **kwargs) -> Self:
        """Remove items that match the kwargs."""
        lhs, rhs, operator = self._get_compare_tuple(**kwargs)

        self.root = [
            item for item in self.root if not self._compare(item, lhs, rhs, operator)
        ]

        return self<|MERGE_RESOLUTION|>--- conflicted
+++ resolved
@@ -217,85 +217,6 @@
         return f"{self.__class__.__name__}({self.root})"
 
 
-<<<<<<< HEAD
-SimpleRoot = SimpleListRoot
-
-DictKeyT = TypeVar("DictKeyT")
-
-
-class SimpleGenericRoot(
-    RootModel[dict[DictKeyT, SimpleBase]], Generic[DictKeyT, SimpleBase]
-):
-    """A root model for dictionaries providing dict-like methods."""
-
-    @override
-    def __len__(self):  # noqa: D105
-        return len(self.root)
-
-    @override
-    def __repr__(self):  # noqa: D105
-        return f"{self.__class__.__name__}({self.root})"
-
-    def keys(self) -> "dict_keys[DictKeyT, SimpleBase]":
-        """Return the keys of the root."""
-        return self.root.keys()
-
-    def values(self) -> "dict_values[DictKeyT, SimpleBase]":
-        """Return the values of the root."""
-        return self.root.values()
-
-    def items(self) -> "dict_items[DictKeyT, SimpleBase]":
-        """Return the items of the root."""
-        return self.root.items()
-
-    @overload
-    def get(self, key: DictKeyT, /) -> SimpleBase | None:
-        return self.root.get(key)
-
-    @overload
-    def get(self, key: DictKeyT, default: SimpleBase) -> SimpleBase: ...
-    @overload
-    def get(self, key: DictKeyT, default: _DefaultT) -> SimpleBase | _DefaultT: ...
-    def get(self, key, default=None) -> SimpleBase | _DefaultT:
-        """Return the value for the key or the default value."""
-        return self.root.get(key, default)
-
-    @overload
-    def pop(self, key: DictKeyT, /) -> SimpleBase: ...
-    @overload
-    def pop(self, key: DictKeyT, default: SimpleBase) -> SimpleBase: ...
-    @overload
-    def pop(self, key: DictKeyT, default: _DefaultT) -> SimpleBase | _DefaultT: ...
-    def pop(self, key, default=None) -> SimpleBase | _DefaultT:
-        """Remove the key and return its value."""
-        return self.root.pop(key, default)
-
-    def __getitem__(self, key: DictKeyT, /) -> SimpleBase:
-        """Return the value for the key."""
-        return self.root[key]
-
-    def __setitem__(self, key: DictKeyT, value: SimpleBase) -> None:
-        """Set the value for the key."""
-        self.root[key] = value
-
-    def __delitem__(self, key: DictKeyT, /) -> None:
-        """Delete the key."""
-        del self.root[key]
-
-    def update(
-        self,
-        other: "dict[DictKeyT, SimpleBase] | SimpleGenericRoot[DictKeyT, SimpleBase]",
-        /,
-        **kwargs,
-    ):
-        """Update the root with another dictionary."""
-        if isinstance(other, SimpleGenericRoot):
-            other = other.root
-        self.root.update(other, **kwargs)
-
-
-class SearchBase(SimpleListRoot[SearchRoot], Generic[SearchRoot]):
-=======
 _R = TypeVar("_R", bound=Hashable)
 _KT = TypeVar("_KT")
 _VT = TypeVar("_VT")
@@ -311,15 +232,15 @@
         """Return the number of items in the dictionary."""
         return len(self.root)
 
-    def keys(self):
+    def keys(self) -> "dict_keys[_KT, _VT]":
         """Return a new view of the dictionary's keys."""
         return self.root.keys()
 
-    def values(self):
+    def values(self) -> "dict_values[_KT, _VT]":
         """Return a new view of the dictionary's values."""
         return self.root.values()
 
-    def items(self):
+    def items(self) -> "dict_items[_KT, _VT]":
         """Return a new view of the dictionary's items (key, value)."""
         return self.root.items()
 
@@ -384,8 +305,7 @@
     pass
 
 
-class SearchBase(SimpleRoot[SearchRoot], Generic[SearchRoot]):
->>>>>>> e94e653b
+class SearchBase(SimpleListRoot[SearchRoot], Generic[SearchRoot]):
     """A generic root model for searching and filtering lists of ClassBase objects.
 
     Example:
